--- conflicted
+++ resolved
@@ -1,31 +1,23 @@
 Thanks go to the following people for their help with this project.
 
-<<<<<<< HEAD
-Patches
--------
+Code
+----
 Helder Guerreiro
     - capability checks
     - logout command
     - status command
     - lsub command
 
-Bug Reports
-------------
-Brian Jackson
-Neil Martinsen-Burrell
-=======
-The project was partially developed while the author was working at NetBox Blue
-(http://netboxblue.com/).
-
-Helder Guerreiro (helder _AT_ paxjulia DOT com) 
-    - patches for capability checks, logout command, status command, lsub
-      command
-
 Jp Calderone
     The contents of imapclient/imap_utf7.py and associated tests have been
     taken from the Twisted project (http://twistedmatrix.com/). This
     functionality was written by Jp Calderone.
 
-Brian Jackson (iggy _AT_ theiggy DOT com) 
-    - bug report
->>>>>>> a8c2c411
+Bug Reports
+------------
+Brian Jackson
+Neil Martinsen-Burrell
+
+
+The project was partially developed while the author was working at NetBox Blue
+(http://netboxblue.com/).